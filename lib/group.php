--- conflicted
+++ resolved
@@ -237,11 +237,7 @@
 	 *
 	 * Returns a list with all groups
 	 */
-<<<<<<< HEAD
-	public static function getGroups($search = '', $limit = 10, $offset = 0) {
-=======
 	public static function getGroups($search = '', $limit = -1, $offset = 0) {
->>>>>>> 62e4f55f
 		$groups = array();
 		foreach (self::$_usedBackends as $backend) {
 			$groups = array_merge($backend->getGroups($search, $limit, $offset), $groups);
