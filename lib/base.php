--- conflicted
+++ resolved
@@ -277,13 +277,6 @@
 		}
 	}
 
-<<<<<<< HEAD
-	/**
-	 * @return \OC\CoreLogger
-	 */
-	public static function getCoreLogger(){
-		return self::$coreLogger;
-=======
 	public static function checkUpgrade($showTemplate = true) {
 		if (self::needUpgrade()) {
 			if ($showTemplate && !OC_Config::getValue('maintenance', false)) {
@@ -303,7 +296,13 @@
 			}
 		}
 		return false;
->>>>>>> f57c38df
+	}
+
+	/**
+	 * @return \OC\CoreLogger
+	 */
+	public static function getCoreLogger(){
+		return self::$coreLogger;
 	}
 
 	public static function initTemplateEngine() {
