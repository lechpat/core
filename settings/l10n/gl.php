<?php $TRANSLATIONS = array(
<<<<<<< HEAD
"OpenID Changed" => "Mudou o OpenID",
"Invalid request" => "Petición incorrecta",
=======
"Unable to load list from App Store" => "Non se puido cargar a lista desde a App Store",
"Email saved" => "Correo electrónico gardado",
"Invalid email" => "correo electrónico non válido",
"OpenID Changed" => "Mudou o OpenID",
"Invalid request" => "Petición incorrecta",
"Authentication error" => "Erro na autenticación",
>>>>>>> 46d6fd15
"Language changed" => "O idioma mudou",
"Error" => "Erro",
"Disable" => "Deshabilitar",
"Enable" => "Habilitar",
"Saving..." => "Gardando...",
"__language_name__" => "Galego",
<<<<<<< HEAD
=======
"Security Warning" => "Aviso de seguridade",
"Cron" => "Cron",
"execute one task with each page loaded" => "executar unha tarefa con cada páxina cargada",
"cron.php is registered at a webcron service" => "cron.php está rexistrada como un servizo webcron",
"use systems cron service" => "utilice o servizo cron do sistema",
>>>>>>> 46d6fd15
"Log" => "Conectar",
"More" => "Máis",
"Add your App" => "Engade o teu aplicativo",
"Select an App" => "Escolla un Aplicativo",
"See application page at apps.owncloud.com" => "Vexa a páxina do aplicativo en apps.owncloud.com",
"-licensed" => "-licenciado",
"by" => "por",
"Documentation" => "Documentación",
"Managing Big Files" => "Xestionar Grandes Ficheiros",
"Ask a question" => "Pregunte",
"Problems connecting to help database." => "Problemas conectando coa base de datos de axuda",
"Go there manually." => "Ir manualmente.",
"Answer" => "Resposta",
"You use" => "Vostede usa",
"of the available" => "dun total de",
"Desktop and Mobile Syncing Clients" => "Cliente de sincronización de escritorio e móbil",
"Download" => "Descargar",
"Your password got changed" => "O seu contrasinal mudou",
"Unable to change your password" => "Incapaz de trocar o seu contrasinal",
"Current password" => "Contrasinal actual",
"New password" => "Novo contrasinal",
"show" => "amosar",
"Change password" => "Mudar contrasinal",
"Email" => "Correo electrónico",
"Your email address" => "O seu enderezo de correo electrónico",
"Fill in an email address to enable password recovery" => "Escriba un enderezo de correo electrónico para habilitar a recuperación do contrasinal",
"Language" => "Idioma",
"Help translate" => "Axude na tradución",
"use this address to connect to your ownCloud in your file manager" => "utilice este enderezo para conectar ao seu ownCloud no xestor de ficheiros",
"Name" => "Nome",
"Password" => "Contrasinal",
"Groups" => "Grupos",
"Create" => "Crear",
"Default Quota" => "Cuota por omisión",
"Other" => "Outro",
"Quota" => "Cota",
"Delete" => "Borrar"
);<|MERGE_RESOLUTION|>--- conflicted
+++ resolved
@@ -1,29 +1,21 @@
 <?php $TRANSLATIONS = array(
-<<<<<<< HEAD
-"OpenID Changed" => "Mudou o OpenID",
-"Invalid request" => "Petición incorrecta",
-=======
 "Unable to load list from App Store" => "Non se puido cargar a lista desde a App Store",
 "Email saved" => "Correo electrónico gardado",
 "Invalid email" => "correo electrónico non válido",
 "OpenID Changed" => "Mudou o OpenID",
 "Invalid request" => "Petición incorrecta",
 "Authentication error" => "Erro na autenticación",
->>>>>>> 46d6fd15
 "Language changed" => "O idioma mudou",
 "Error" => "Erro",
 "Disable" => "Deshabilitar",
 "Enable" => "Habilitar",
 "Saving..." => "Gardando...",
 "__language_name__" => "Galego",
-<<<<<<< HEAD
-=======
 "Security Warning" => "Aviso de seguridade",
 "Cron" => "Cron",
 "execute one task with each page loaded" => "executar unha tarefa con cada páxina cargada",
 "cron.php is registered at a webcron service" => "cron.php está rexistrada como un servizo webcron",
 "use systems cron service" => "utilice o servizo cron do sistema",
->>>>>>> 46d6fd15
 "Log" => "Conectar",
 "More" => "Máis",
 "Add your App" => "Engade o teu aplicativo",
