<?php $TRANSLATIONS = array(
"No calendars found." => "Non se atoparon calendarios.",
"No events found." => "Non se atoparon eventos.",
"Wrong calendar" => "Calendario equivocado",
"New Timezone:" => "Novo fuso horario:",
"Timezone changed" => "Fuso horario trocado",
"Invalid request" => "Petición non válida",
"Calendar" => "Calendario",
<<<<<<< HEAD
"MMM d[ yyyy]{ '&#8212;'[ MMM] d yyyy}" => "d MMM[ yyyy]{ '&#8212;'d [ MMM] yyyy}",
=======
"ddd" => "ddd",
"ddd M/d" => "ddd M/d",
"dddd M/d" => "dddd M/d",
"MMMM yyyy" => "MMMM yyyy",
"MMM d[ yyyy]{ '&#8212;'[ MMM] d yyyy}" => "d MMM[ yyyy]{ '&#8212;'d [ MMM] yyyy}",
"dddd, MMM d, yyyy" => "dddd, MMM d,yyyy",
>>>>>>> 46d6fd15
"Birthday" => "Aniversario",
"Business" => "Traballo",
"Call" => "Chamada",
"Clients" => "Clientes",
"Deliverer" => "Remitente",
"Holidays" => "Vacacións",
"Ideas" => "Ideas",
"Journey" => "Viaxe",
"Jubilee" => "Aniversario especial",
"Meeting" => "Reunión",
"Other" => "Outro",
"Personal" => "Persoal",
"Projects" => "Proxectos",
"Questions" => "Preguntas",
"Work" => "Traballo",
"unnamed" => "sen nome",
<<<<<<< HEAD
=======
"New Calendar" => "Novo calendario",
>>>>>>> 46d6fd15
"Does not repeat" => "Non se repite",
"Daily" => "A diario",
"Weekly" => "Semanalmente",
"Every Weekday" => "Todas as semanas",
"Bi-Weekly" => "Cada dúas semanas",
"Monthly" => "Mensual",
"Yearly" => "Anual",
"never" => "nunca",
"by occurrences" => "por acontecementos",
"by date" => "por data",
"by monthday" => "por día do mes",
"by weekday" => "por día da semana",
"Monday" => "Luns",
"Tuesday" => "Martes",
"Wednesday" => "Mércores",
"Thursday" => "Xoves",
"Friday" => "Venres",
"Saturday" => "Sábado",
"Sunday" => "Domingo",
"events week of month" => "semana dos eventos no mes",
"first" => "primeiro",
"second" => "segundo",
"third" => "terceiro",
"fourth" => "cuarto",
"fifth" => "quinto",
"last" => "último",
"January" => "Xaneiro",
"February" => "Febreiro",
"March" => "Marzo",
"April" => "Abril",
"May" => "Maio",
"June" => "Xuño",
"July" => "Xullo",
"August" => "Agosto",
"September" => "Setembro",
"October" => "Outubro",
"November" => "Novembro",
"December" => "Decembro",
"by events date" => "por data dos eventos",
"by yearday(s)" => "por dia(s) do ano",
"by weeknumber(s)" => "por número(s) de semana",
"by day and month" => "por día e mes",
"Date" => "Data",
"Cal." => "Cal.",
"All day" => "Todo o dia",
"Missing fields" => "Faltan campos",
"Title" => "Título",
"From Date" => "Desde a data",
"From Time" => "Desde a hora",
"To Date" => "á data",
"To Time" => "á hora",
"The event ends before it starts" => "O evento remata antes de iniciarse",
"There was a database fail" => "Produciuse un erro na base de datos",
"Week" => "Semana",
"Month" => "Mes",
"List" => "Lista",
"Today" => "Hoxe",
<<<<<<< HEAD
"Calendars" => "Calendarios",
"There was a fail, while parsing the file." => "Produciuse un erro ao procesar o ficheiro",
"Choose active calendars" => "Escolla os calendarios activos",
=======
>>>>>>> 46d6fd15
"Your calendars" => "Os seus calendarios",
"CalDav Link" => "Ligazón CalDav",
"Shared calendars" => "Calendarios compartidos",
"No shared calendars" => "Sen calendarios compartidos",
"Share Calendar" => "Compartir calendario",
"Download" => "Descargar",
"Edit" => "Editar",
"Delete" => "Borrar",
"shared with you by" => "compartido con vostede por",
"New calendar" => "Novo calendario",
"Edit calendar" => "Editar calendario",
"Displayname" => "Mostrar nome",
"Active" => "Activo",
"Calendar color" => "Cor do calendario",
"Save" => "Gardar",
"Submit" => "Enviar",
"Cancel" => "Cancelar",
"Edit an event" => "Editar un evento",
"Export" => "Exportar",
"Eventinfo" => "Info do evento",
"Repeating" => "Repetido",
"Alarm" => "Alarma",
"Attendees" => "Participantes",
"Share" => "Compartir",
"Title of the Event" => "Título do evento",
"Category" => "Categoría",
"Separate categories with commas" => "Separe as categorías con comas",
"Edit categories" => "Editar categorías",
"All Day Event" => "Eventos do día",
"From" => "Desde",
"To" => "a",
"Advanced options" => "Opcións avanzadas",
"Location" => "Localización",
"Location of the Event" => "Localización do evento",
"Description" => "Descrición",
"Description of the Event" => "Descrición do evento",
"Repeat" => "Repetir",
"Advanced" => "Avanzado",
"Select weekdays" => "Seleccionar días da semana",
"Select days" => "Seleccionar días",
"and the events day of year." => "e día dos eventos no ano.",
"and the events day of month." => "e día dos eventos no mes.",
"Select months" => "Seleccione meses",
"Select weeks" => "Seleccionar semanas",
"and the events week of year." => "e semana dos eventos no ano.",
"Interval" => "Intervalo",
"End" => "Fin",
"occurrences" => "acontecementos",
"create a new calendar" => "crear un novo calendario",
"Import a calendar file" => "Importar un ficheiro de calendario",
"Name of new calendar" => "Nome do novo calendario",
"Import" => "Importar",
"Close Dialog" => "Pechar diálogo",
"Create a new event" => "Crear un novo evento",
"View an event" => "Ver un evento",
"No categories selected" => "Non seleccionou as categorías",
<<<<<<< HEAD
"Select category" => "Seleccionar categoría",
=======
>>>>>>> 46d6fd15
"of" => "de",
"at" => "a",
"Timezone" => "Fuso horario",
"24h" => "24h",
"12h" => "12h",
<<<<<<< HEAD
"First day of the week" => "Primeiro día da semana",
"Calendar CalDAV syncing address:" => "Enderezo de sincronización do calendario CalDAV:",
=======
>>>>>>> 46d6fd15
"Users" => "Usuarios",
"select users" => "escoller usuarios",
"Editable" => "Editable",
"Groups" => "Grupos",
"select groups" => "escoller grupos",
"make public" => "facer público"
);<|MERGE_RESOLUTION|>--- conflicted
+++ resolved
@@ -6,16 +6,12 @@
 "Timezone changed" => "Fuso horario trocado",
 "Invalid request" => "Petición non válida",
 "Calendar" => "Calendario",
-<<<<<<< HEAD
-"MMM d[ yyyy]{ '&#8212;'[ MMM] d yyyy}" => "d MMM[ yyyy]{ '&#8212;'d [ MMM] yyyy}",
-=======
 "ddd" => "ddd",
 "ddd M/d" => "ddd M/d",
 "dddd M/d" => "dddd M/d",
 "MMMM yyyy" => "MMMM yyyy",
 "MMM d[ yyyy]{ '&#8212;'[ MMM] d yyyy}" => "d MMM[ yyyy]{ '&#8212;'d [ MMM] yyyy}",
 "dddd, MMM d, yyyy" => "dddd, MMM d,yyyy",
->>>>>>> 46d6fd15
 "Birthday" => "Aniversario",
 "Business" => "Traballo",
 "Call" => "Chamada",
@@ -32,10 +28,7 @@
 "Questions" => "Preguntas",
 "Work" => "Traballo",
 "unnamed" => "sen nome",
-<<<<<<< HEAD
-=======
 "New Calendar" => "Novo calendario",
->>>>>>> 46d6fd15
 "Does not repeat" => "Non se repite",
 "Daily" => "A diario",
 "Weekly" => "Semanalmente",
@@ -93,12 +86,9 @@
 "Month" => "Mes",
 "List" => "Lista",
 "Today" => "Hoxe",
-<<<<<<< HEAD
 "Calendars" => "Calendarios",
 "There was a fail, while parsing the file." => "Produciuse un erro ao procesar o ficheiro",
 "Choose active calendars" => "Escolla os calendarios activos",
-=======
->>>>>>> 46d6fd15
 "Your calendars" => "Os seus calendarios",
 "CalDav Link" => "Ligazón CalDav",
 "Shared calendars" => "Calendarios compartidos",
@@ -149,26 +139,23 @@
 "occurrences" => "acontecementos",
 "create a new calendar" => "crear un novo calendario",
 "Import a calendar file" => "Importar un ficheiro de calendario",
+"Please choose the calendar" => "Por favor, seleccione o calendario",
+"create a new calendar" => "crear un novo calendario",
 "Name of new calendar" => "Nome do novo calendario",
 "Import" => "Importar",
+"Importing calendar" => "Importar calendario",
+"Calendar imported successfully" => "Calendario importado correctamente",
 "Close Dialog" => "Pechar diálogo",
 "Create a new event" => "Crear un novo evento",
 "View an event" => "Ver un evento",
 "No categories selected" => "Non seleccionou as categorías",
-<<<<<<< HEAD
-"Select category" => "Seleccionar categoría",
-=======
->>>>>>> 46d6fd15
 "of" => "de",
 "at" => "a",
 "Timezone" => "Fuso horario",
+"Check always for changes of the timezone" => "Comprobar sempre cambios de fuso horario",
+"Timeformat" => "Formato de hora",
 "24h" => "24h",
 "12h" => "12h",
-<<<<<<< HEAD
-"First day of the week" => "Primeiro día da semana",
-"Calendar CalDAV syncing address:" => "Enderezo de sincronización do calendario CalDAV:",
-=======
->>>>>>> 46d6fd15
 "Users" => "Usuarios",
 "select users" => "escoller usuarios",
 "Editable" => "Editable",
