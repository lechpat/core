# SOME DESCRIPTIVE TITLE.
# Copyright (C) YEAR THE PACKAGE'S COPYRIGHT HOLDER
# This file is distributed under the same license as the PACKAGE package.
# FIRST AUTHOR <EMAIL@ADDRESS>, YEAR.
#
#, fuzzy
msgid ""
msgstr ""
"Project-Id-Version: PACKAGE VERSION\n"
"Report-Msgid-Bugs-To: \n"
<<<<<<< HEAD
"POT-Creation-Date: 2012-12-12 00:13+0100\n"
=======
"POT-Creation-Date: 2013-01-02 00:04+0100\n"
>>>>>>> 166da88b
"PO-Revision-Date: YEAR-MO-DA HO:MI+ZONE\n"
"Last-Translator: FULL NAME <EMAIL@ADDRESS>\n"
"Language-Team: LANGUAGE <LL@li.org>\n"
"Language: \n"
"MIME-Version: 1.0\n"
"Content-Type: text/plain; charset=CHARSET\n"
"Content-Transfer-Encoding: 8bit\n"

#: app.php:287
msgid "Help"
msgstr ""

#: app.php:294
msgid "Personal"
msgstr ""

#: app.php:299
msgid "Settings"
msgstr ""

#: app.php:304
msgid "Users"
msgstr ""

#: app.php:311
msgid "Apps"
msgstr ""

#: app.php:313
msgid "Admin"
msgstr ""

<<<<<<< HEAD
#: files.php:361
msgid "ZIP download is turned off."
msgstr ""

#: files.php:362
msgid "Files need to be downloaded one by one."
msgstr ""

#: files.php:362 files.php:387
msgid "Back to Files"
msgstr ""

#: files.php:386
=======
#: files.php:365
msgid "ZIP download is turned off."
msgstr ""

#: files.php:366
msgid "Files need to be downloaded one by one."
msgstr ""

#: files.php:366 files.php:391
msgid "Back to Files"
msgstr ""

#: files.php:390
>>>>>>> 166da88b
msgid "Selected files too large to generate zip file."
msgstr ""

#: json.php:28
msgid "Application is not enabled"
msgstr ""

#: json.php:39 json.php:64 json.php:77 json.php:89
msgid "Authentication error"
msgstr ""

#: json.php:51
msgid "Token expired. Please reload page."
msgstr ""

#: search/provider/file.php:17 search/provider/file.php:35
msgid "Files"
msgstr ""

#: search/provider/file.php:26 search/provider/file.php:33
msgid "Text"
msgstr ""

#: search/provider/file.php:29
msgid "Images"
msgstr ""

#: template.php:103
msgid "seconds ago"
msgstr ""

#: template.php:104
msgid "1 minute ago"
msgstr ""

#: template.php:105
#, php-format
msgid "%d minutes ago"
msgstr ""

#: template.php:106
msgid "1 hour ago"
msgstr ""

#: template.php:107
#, php-format
msgid "%d hours ago"
msgstr ""

#: template.php:108
msgid "today"
msgstr ""

#: template.php:109
msgid "yesterday"
msgstr ""

#: template.php:110
#, php-format
msgid "%d days ago"
msgstr ""

#: template.php:111
msgid "last month"
msgstr ""

#: template.php:112
#, php-format
msgid "%d months ago"
msgstr ""

#: template.php:113
msgid "last year"
msgstr ""

#: template.php:114
msgid "years ago"
msgstr ""

#: updater.php:75
#, php-format
msgid "%s is available. Get <a href=\"%s\">more information</a>"
msgstr ""

#: updater.php:77
msgid "up to date"
msgstr ""

#: updater.php:80
msgid "updates check is disabled"
msgstr ""

#: vcategories.php:188 vcategories.php:249
#, php-format
msgid "Could not find category \"%s\""
msgstr ""<|MERGE_RESOLUTION|>--- conflicted
+++ resolved
@@ -8,11 +8,7 @@
 msgstr ""
 "Project-Id-Version: PACKAGE VERSION\n"
 "Report-Msgid-Bugs-To: \n"
-<<<<<<< HEAD
-"POT-Creation-Date: 2012-12-12 00:13+0100\n"
-=======
 "POT-Creation-Date: 2013-01-02 00:04+0100\n"
->>>>>>> 166da88b
 "PO-Revision-Date: YEAR-MO-DA HO:MI+ZONE\n"
 "Last-Translator: FULL NAME <EMAIL@ADDRESS>\n"
 "Language-Team: LANGUAGE <LL@li.org>\n"
@@ -45,21 +41,6 @@
 msgid "Admin"
 msgstr ""
 
-<<<<<<< HEAD
-#: files.php:361
-msgid "ZIP download is turned off."
-msgstr ""
-
-#: files.php:362
-msgid "Files need to be downloaded one by one."
-msgstr ""
-
-#: files.php:362 files.php:387
-msgid "Back to Files"
-msgstr ""
-
-#: files.php:386
-=======
 #: files.php:365
 msgid "ZIP download is turned off."
 msgstr ""
@@ -73,7 +54,6 @@
 msgstr ""
 
 #: files.php:390
->>>>>>> 166da88b
 msgid "Selected files too large to generate zip file."
 msgstr ""
 
