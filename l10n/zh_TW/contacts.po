--- conflicted
+++ resolved
@@ -9,17 +9,10 @@
 msgstr ""
 "Project-Id-Version: ownCloud\n"
 "Report-Msgid-Bugs-To: http://bugs.owncloud.org/\n"
-<<<<<<< HEAD
-"POT-Creation-Date: 2012-06-06 00:12+0200\n"
-"PO-Revision-Date: 2012-06-05 22:14+0000\n"
-"Last-Translator: icewind <icewind1991@gmail.com>\n"
-"Language-Team: Chinese (Taiwan) (http://www.transifex.net/projects/p/owncloud/language/zh_TW/)\n"
-=======
 "POT-Creation-Date: 2012-08-24 02:02+0200\n"
 "PO-Revision-Date: 2012-08-24 00:03+0000\n"
 "Last-Translator: I Robot <thomas.mueller@tmit.eu>\n"
 "Language-Team: Chinese (Taiwan) (http://www.transifex.com/projects/p/owncloud/language/zh_TW/)\n"
->>>>>>> 46d6fd15
 "MIME-Version: 1.0\n"
 "Content-Type: text/plain; charset=UTF-8\n"
 "Content-Transfer-Encoding: 8bit\n"
@@ -63,12 +56,6 @@
 #: ajax/categories/delete.php:34
 msgid "No contacts found."
 msgstr "沒有找到聯絡人"
-<<<<<<< HEAD
-
-#: ajax/contactdetails.php:37
-msgid "Missing ID"
-msgstr "遺失ID"
-=======
 
 #: ajax/contact/add.php:47
 msgid "There was an error adding the contact."
@@ -81,7 +68,6 @@
 #: ajax/contact/addproperty.php:46
 msgid "Could not parse contact: "
 msgstr ""
->>>>>>> 46d6fd15
 
 #: ajax/contact/addproperty.php:56
 msgid "Cannot add empty property."
@@ -107,23 +93,6 @@
 msgid "Information about vCard is incorrect. Please reload the page."
 msgstr "有關 vCard 的資訊不正確，請重新載入此頁。"
 
-<<<<<<< HEAD
-#: ajax/currentphoto.php:34 ajax/oc_photo.php:37 ajax/uploadphoto.php:41
-#: ajax/uploadphoto.php:68
-msgid "No contact ID was submitted."
-msgstr ""
-
-#: ajax/currentphoto.php:40
-msgid "Error reading contact photo."
-msgstr ""
-
-#: ajax/currentphoto.php:52
-msgid "Error saving temporary file."
-msgstr ""
-
-#: ajax/currentphoto.php:55
-msgid "The loading photo is not valid."
-=======
 #: ajax/contact/details.php:31
 msgid "Missing ID"
 msgstr "遺失ID"
@@ -142,7 +111,6 @@
 
 #: ajax/contact/saveproperty.php:69
 msgid "Something went FUBAR. "
->>>>>>> 46d6fd15
 msgstr ""
 
 #: ajax/currentphoto.php:30 ajax/oc_photo.php:28 ajax/uploadphoto.php:36
@@ -166,50 +134,6 @@
 msgid "Contact ID is missing."
 msgstr ""
 
-<<<<<<< HEAD
-#: ajax/oc_photo.php:41
-msgid "No photo path was submitted."
-msgstr ""
-
-#: ajax/oc_photo.php:48
-msgid "File doesn't exist:"
-msgstr ""
-
-#: ajax/oc_photo.php:54 ajax/oc_photo.php:57
-msgid "Error loading image."
-msgstr ""
-
-#: ajax/savecrop.php:68
-msgid "Error getting contact object."
-msgstr ""
-
-#: ajax/savecrop.php:75
-msgid "Error getting PHOTO property."
-msgstr ""
-
-#: ajax/savecrop.php:88
-msgid "Error saving contact."
-msgstr ""
-
-#: ajax/savecrop.php:98
-msgid "Error resizing image"
-msgstr ""
-
-#: ajax/savecrop.php:101
-msgid "Error cropping image"
-msgstr ""
-
-#: ajax/savecrop.php:104
-msgid "Error creating temporary image"
-msgstr ""
-
-#: ajax/savecrop.php:107
-msgid "Error finding image: "
-msgstr ""
-
-#: ajax/saveproperty.php:55
-msgid "element name is not set."
-=======
 #: ajax/oc_photo.php:32
 msgid "No photo path was submitted."
 msgstr ""
@@ -220,7 +144,6 @@
 
 #: ajax/oc_photo.php:44 ajax/oc_photo.php:47
 msgid "Error loading image."
->>>>>>> 46d6fd15
 msgstr ""
 
 #: ajax/savecrop.php:69
@@ -235,15 +158,9 @@
 msgid "Error saving contact."
 msgstr ""
 
-<<<<<<< HEAD
-#: ajax/saveproperty.php:150
-msgid "Error updating contact property."
-msgstr "更新通訊錄內容中發生錯誤"
-=======
 #: ajax/savecrop.php:109
 msgid "Error resizing image"
 msgstr ""
->>>>>>> 46d6fd15
 
 #: ajax/savecrop.php:112
 msgid "Error cropping image"
@@ -261,17 +178,6 @@
 msgid "Error uploading contacts to storage."
 msgstr ""
 
-<<<<<<< HEAD
-#: ajax/uploadimport.php:59 ajax/uploadphoto.php:77
-msgid "There is no error, the file uploaded with success"
-msgstr ""
-
-#: ajax/uploadimport.php:60 ajax/uploadphoto.php:78
-msgid "The uploaded file exceeds the upload_max_filesize directive in php.ini"
-msgstr ""
-
-#: ajax/uploadimport.php:61 ajax/uploadphoto.php:79
-=======
 #: ajax/uploadimport.php:61 ajax/uploadphoto.php:77
 msgid "There is no error, the file uploaded with success"
 msgstr ""
@@ -281,31 +187,11 @@
 msgstr ""
 
 #: ajax/uploadimport.php:63 ajax/uploadphoto.php:79
->>>>>>> 46d6fd15
 msgid ""
 "The uploaded file exceeds the MAX_FILE_SIZE directive that was specified in "
 "the HTML form"
 msgstr ""
 
-<<<<<<< HEAD
-#: ajax/uploadimport.php:62 ajax/uploadphoto.php:80
-msgid "The uploaded file was only partially uploaded"
-msgstr ""
-
-#: ajax/uploadimport.php:63 ajax/uploadphoto.php:81
-msgid "No file was uploaded"
-msgstr "沒有已上傳的檔案"
-
-#: ajax/uploadimport.php:64 ajax/uploadphoto.php:82
-msgid "Missing a temporary folder"
-msgstr ""
-
-#: ajax/uploadphoto.php:59 ajax/uploadphoto.php:102
-msgid "Couldn't save temporary image: "
-msgstr ""
-
-#: ajax/uploadphoto.php:62 ajax/uploadphoto.php:105
-=======
 #: ajax/uploadimport.php:64 ajax/uploadphoto.php:80
 msgid "The uploaded file was only partially uploaded"
 msgstr ""
@@ -323,7 +209,6 @@
 msgstr ""
 
 #: ajax/uploadphoto.php:62 ajax/uploadphoto.php:112
->>>>>>> 46d6fd15
 msgid "Couldn't load temporary image: "
 msgstr ""
 
@@ -331,54 +216,6 @@
 msgid "No file was uploaded. Unknown error"
 msgstr ""
 
-<<<<<<< HEAD
-#: appinfo/app.php:17 templates/settings.php:3
-msgid "Contacts"
-msgstr "通訊錄"
-
-#: js/contacts.js:24
-msgid "Sorry, this functionality has not been implemented yet"
-msgstr ""
-
-#: js/contacts.js:24
-msgid "Not implemented"
-msgstr ""
-
-#: js/contacts.js:29
-msgid "Couldn't get a valid address."
-msgstr ""
-
-#: js/contacts.js:29 js/contacts.js:334 js/contacts.js:341 js/contacts.js:355
-#: js/contacts.js:393 js/contacts.js:399 js/contacts.js:565 js/contacts.js:605
-#: js/contacts.js:631 js/contacts.js:668 js/contacts.js:747 js/contacts.js:753
-#: js/contacts.js:765 js/contacts.js:799 js/contacts.js:1056
-#: js/contacts.js:1064 js/contacts.js:1073 js/contacts.js:1130
-#: js/contacts.js:1146 js/contacts.js:1161 js/contacts.js:1173
-#: js/contacts.js:1196 js/contacts.js:1449 js/contacts.js:1457
-#: js/contacts.js:1483 js/contacts.js:1494 js/contacts.js:1509
-#: js/contacts.js:1526 js/contacts.js:1596 js/contacts.js:1644
-#: js/contacts.js:1654 js/contacts.js:1657
-msgid "Error"
-msgstr ""
-
-#: js/contacts.js:364
-msgid "Are you sure you want to delete this contact?"
-msgstr ""
-
-#: js/contacts.js:364
-msgid "Warning"
-msgstr ""
-
-#: js/contacts.js:605
-msgid "This property has to be non-empty."
-msgstr ""
-
-#: js/contacts.js:631
-msgid "Couldn't serialize elements."
-msgstr ""
-
-#: js/contacts.js:747 js/contacts.js:765
-=======
 #: appinfo/app.php:21
 msgid "Contacts"
 msgstr "通訊錄"
@@ -426,68 +263,11 @@
 msgstr ""
 
 #: js/contacts.js:921 js/contacts.js:939
->>>>>>> 46d6fd15
 msgid ""
 "'deleteProperty' called without type argument. Please report at "
 "bugs.owncloud.org"
 msgstr ""
 
-<<<<<<< HEAD
-#: js/contacts.js:781
-msgid "Edit name"
-msgstr ""
-
-#: js/contacts.js:1056
-msgid "No files selected for upload."
-msgstr ""
-
-#: js/contacts.js:1064 js/contacts.js:1449 js/contacts.js:1634
-msgid ""
-"The file you are trying to upload exceed the maximum size for file uploads "
-"on this server."
-msgstr ""
-
-#: js/contacts.js:1119
-msgid "Select photo"
-msgstr ""
-
-#: js/contacts.js:1257 js/contacts.js:1290
-msgid "Select type"
-msgstr ""
-
-#: js/contacts.js:1305 templates/part.importaddressbook.php:25
-msgid "Drop a VCF file to import contacts."
-msgstr ""
-
-#: js/contacts.js:1475
-msgid "Import done. Success/Failure: "
-msgstr ""
-
-#: js/contacts.js:1476
-msgid "OK"
-msgstr ""
-
-#: js/contacts.js:1494
-msgid "Displayname cannot be empty."
-msgstr ""
-
-#: js/contacts.js:1634
-msgid "Upload too large"
-msgstr ""
-
-#: js/contacts.js:1638
-msgid "Only image files can be used as profile picture."
-msgstr ""
-
-#: js/contacts.js:1638
-msgid "Wrong file type"
-msgstr ""
-
-#: js/contacts.js:1644
-msgid ""
-"Your browser doesn't support AJAX upload. Please click on the profile "
-"picture to select a photo to upload."
-=======
 #: js/contacts.js:958
 msgid "Edit name"
 msgstr ""
@@ -519,7 +299,6 @@
 
 #: js/contacts.js:1649
 msgid "Do you want to merge these address books?"
->>>>>>> 46d6fd15
 msgstr ""
 
 #: js/loader.js:49
@@ -534,80 +313,6 @@
 msgid " failed."
 msgstr ""
 
-<<<<<<< HEAD
-#: lib/app.php:30
-msgid "Addressbook not found."
-msgstr "找不到通訊錄"
-
-#: lib/app.php:34
-msgid "This is not your addressbook."
-msgstr "這不是你的電話簿"
-
-#: lib/app.php:45
-msgid "Contact could not be found."
-msgstr "通訊錄未發現"
-
-#: lib/app.php:101 templates/part.contact.php:109
-msgid "Address"
-msgstr "地址"
-
-#: lib/app.php:102
-msgid "Telephone"
-msgstr "電話"
-
-#: lib/app.php:103 templates/part.contact.php:108
-msgid "Email"
-msgstr "電子郵件"
-
-#: lib/app.php:104 templates/part.contact.php:33 templates/part.contact.php:34
-#: templates/part.contact.php:104
-msgid "Organization"
-msgstr "組織"
-
-#: lib/app.php:116 lib/app.php:123 lib/app.php:133
-msgid "Work"
-msgstr "公司"
-
-#: lib/app.php:117 lib/app.php:121 lib/app.php:134
-msgid "Home"
-msgstr "住宅"
-
-#: lib/app.php:122
-msgid "Mobile"
-msgstr "行動電話"
-
-#: lib/app.php:124
-msgid "Text"
-msgstr "文字"
-
-#: lib/app.php:125
-msgid "Voice"
-msgstr "語音"
-
-#: lib/app.php:126
-msgid "Message"
-msgstr "訊息"
-
-#: lib/app.php:127
-msgid "Fax"
-msgstr "傳真"
-
-#: lib/app.php:128
-msgid "Video"
-msgstr "影片"
-
-#: lib/app.php:129
-msgid "Pager"
-msgstr "呼叫器"
-
-#: lib/app.php:135
-msgid "Internet"
-msgstr "網際網路"
-
-#: lib/hooks.php:79
-msgid "{name}'s Birthday"
-msgstr "{name}的生日"
-=======
 #: js/settings.js:68
 msgid "Displayname cannot be empty."
 msgstr ""
@@ -728,7 +433,6 @@
 #: lib/app.php:254
 msgid "Call"
 msgstr ""
->>>>>>> 46d6fd15
 
 #: lib/app.php:255
 msgid "Clients"
@@ -802,29 +506,17 @@
 msgid "Addressbooks"
 msgstr "電話簿"
 
-<<<<<<< HEAD
-#: templates/part.chooseaddressbook.php:1
-msgid "Configure Address Books"
-msgstr "設定通訊錄"
-=======
 #: templates/index.php:36 templates/part.import.php:24
 msgid "Close"
 msgstr ""
->>>>>>> 46d6fd15
 
 #: templates/index.php:37
 msgid "Keyboard shortcuts"
 msgstr ""
 
-<<<<<<< HEAD
-#: templates/part.chooseaddressbook.php:17
-msgid "Import from VCF"
-msgstr "從VCF匯入"
-=======
 #: templates/index.php:39
 msgid "Navigation"
 msgstr ""
->>>>>>> 46d6fd15
 
 #: templates/index.php:42
 msgid "Next contact in list"
@@ -893,8 +585,6 @@
 #: templates/part.contact.php:36
 msgid "Edit name details"
 msgstr "編輯姓名詳細資訊"
-<<<<<<< HEAD
-=======
 
 #: templates/part.contact.php:39 templates/part.contact.php:40
 #: templates/part.contact.php:126
@@ -906,7 +596,6 @@
 #: templates/part.contact.php:50 templates/settings.php:36
 msgid "Delete"
 msgstr "刪除"
->>>>>>> 46d6fd15
 
 #: templates/part.contact.php:41 templates/part.contact.php:127
 msgid "Nickname"
@@ -920,11 +609,6 @@
 msgid "Web site"
 msgstr ""
 
-<<<<<<< HEAD
-#: templates/part.contact.php:38
-msgid "dd-mm-yyyy"
-msgstr "dd-mm-yyyy"
-=======
 #: templates/part.contact.php:44
 msgid "http://www.somesite.com"
 msgstr ""
@@ -932,7 +616,6 @@
 #: templates/part.contact.php:44
 msgid "Go to web site"
 msgstr ""
->>>>>>> 46d6fd15
 
 #: templates/part.contact.php:46
 msgid "dd-mm-yyyy"
@@ -978,8 +661,6 @@
 #: templates/part.contact.php:79
 msgid "Delete phone number"
 msgstr "刪除電話號碼"
-<<<<<<< HEAD
-=======
 
 #: templates/part.contact.php:100
 msgid "Instant Messenger"
@@ -988,7 +669,6 @@
 #: templates/part.contact.php:101
 msgid "Delete IM"
 msgstr ""
->>>>>>> 46d6fd15
 
 #: templates/part.contact.php:110
 msgid "View on map"
@@ -1006,19 +686,6 @@
 msgid "Add field"
 msgstr "新增欄位"
 
-<<<<<<< HEAD
-#: templates/part.contact.php:103
-msgid "Profile picture"
-msgstr "個人資料照片"
-
-#: templates/part.contact.php:107
-msgid "Phone"
-msgstr "電話"
-
-#: templates/part.contact.php:110
-msgid "Note"
-msgstr "註解"
-=======
 #: templates/part.contact.php:129
 msgid "Phone"
 msgstr "電話"
@@ -1026,7 +693,6 @@
 #: templates/part.contact.php:130
 msgid "Email"
 msgstr "電子郵件"
->>>>>>> 46d6fd15
 
 #: templates/part.contact.php:131
 msgid "Instant Messaging"
@@ -1052,15 +718,7 @@
 msgid "The temporary image has been removed from cache."
 msgstr ""
 
-<<<<<<< HEAD
-#: templates/part.cropphoto.php:64
-msgid "The temporary image has been removed from cache."
-msgstr ""
-
-#: templates/part.edit_address_dialog.php:9
-=======
 #: templates/part.edit_address_dialog.php:6
->>>>>>> 46d6fd15
 msgid "Edit address"
 msgstr ""
 
@@ -1195,38 +853,6 @@
 msgid "Sn."
 msgstr ""
 
-<<<<<<< HEAD
-#: templates/part.editaddressbook.php:9
-msgid "New Addressbook"
-msgstr "新電話簿"
-
-#: templates/part.editaddressbook.php:9
-msgid "Edit Addressbook"
-msgstr "編輯電話簿"
-
-#: templates/part.editaddressbook.php:12
-msgid "Displayname"
-msgstr "顯示名稱"
-
-#: templates/part.editaddressbook.php:23
-msgid "Active"
-msgstr "作用中"
-
-#: templates/part.editaddressbook.php:29
-msgid "Save"
-msgstr "儲存"
-
-#: templates/part.editaddressbook.php:29
-msgid "Submit"
-msgstr "提出"
-
-#: templates/part.editaddressbook.php:30
-#: templates/part.importaddressbook.php:34
-msgid "Cancel"
-msgstr "取消"
-
-=======
->>>>>>> 46d6fd15
 #: templates/part.import.php:1
 msgid "Import a contacts file"
 msgstr ""
@@ -1247,25 +873,6 @@
 msgid "Importing contacts"
 msgstr ""
 
-<<<<<<< HEAD
-#: templates/part.import.php:24
-msgid "Close"
-msgstr ""
-
-#: templates/part.importaddressbook.php:12
-msgid ""
-"Currently this import function doesn't work while encryption is enabled.<br "
-"/>Please upload your VCF file with the file manager and click on it to "
-"import."
-msgstr ""
-
-#: templates/part.importaddressbook.php:16
-msgid "Select address book to import to:"
-msgstr ""
-
-#: templates/part.importaddressbook.php:26
-msgid "Select from HD"
-=======
 #: templates/part.no_contacts.php:3
 msgid "You have no contacts in your addressbook."
 msgstr ""
@@ -1288,7 +895,6 @@
 
 #: templates/settings.php:3
 msgid "CardDAV syncing addresses"
->>>>>>> 46d6fd15
 msgstr ""
 
 #: templates/settings.php:3
