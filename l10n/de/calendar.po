# SOME DESCRIPTIVE TITLE.
# Copyright (C) YEAR THE PACKAGE'S COPYRIGHT HOLDER
# This file is distributed under the same license as the PACKAGE package.
# 
# Translators:
#   <admin@s-goecker.de>, 2011, 2012.
#   <driz@i2pmail.org>, 2012.
#   <georg.stefan.germany@googlemail.com>, 2011, 2012.
# Jan-Christoph Borchardt <JanCBorchardt@fsfe.org>, 2011.
# Jan-Christoph Borchardt <jan@unhosted.org>, 2011.
# Marcel Kühlhorn <susefan93@gmx.de>, 2012.
<<<<<<< HEAD
#   <peddn@web.de>, 2012.
=======
#   <niko@nik-o-mat.de>, 2012.
#   <peddn@web.de>, 2012.
# Phi Lieb <>, 2012.
#   <thomas.mueller@tmit.eu>, 2012.
#   <transifex.3.mensaje@spamgourmet.com>, 2012.
>>>>>>> 46d6fd15
msgid ""
msgstr ""
"Project-Id-Version: ownCloud\n"
"Report-Msgid-Bugs-To: http://bugs.owncloud.org/\n"
<<<<<<< HEAD
"POT-Creation-Date: 2012-06-06 00:12+0200\n"
"PO-Revision-Date: 2012-06-05 22:14+0000\n"
"Last-Translator: icewind <icewind1991@gmail.com>\n"
"Language-Team: German (http://www.transifex.net/projects/p/owncloud/language/de/)\n"
=======
"POT-Creation-Date: 2012-08-24 02:02+0200\n"
"PO-Revision-Date: 2012-08-23 09:20+0000\n"
"Last-Translator: traductor <transifex.3.mensaje@spamgourmet.com>\n"
"Language-Team: German (http://www.transifex.com/projects/p/owncloud/language/de/)\n"
>>>>>>> 46d6fd15
"MIME-Version: 1.0\n"
"Content-Type: text/plain; charset=UTF-8\n"
"Content-Transfer-Encoding: 8bit\n"
"Language: de\n"
"Plural-Forms: nplurals=2; plural=(n != 1)\n"

#: ajax/cache/status.php:19
msgid "Not all calendars are completely cached"
msgstr "Noch sind nicht alle Kalender zwischengespeichert."

#: ajax/cache/status.php:21
msgid "Everything seems to be completely cached"
msgstr "Es sieht so aus, als wäre alles vollständig zwischengespeichert."

#: ajax/categories/rescan.php:29
msgid "No calendars found."
msgstr "Keine Kalender gefunden."

#: ajax/categories/rescan.php:37
msgid "No events found."
msgstr "Keine Termine gefunden."

#: ajax/event/edit.form.php:20
msgid "Wrong calendar"
msgstr "Falscher Kalender"

#: ajax/import/dropimport.php:29 ajax/import/import.php:64
msgid ""
"The file contained either no events or all events are already saved in your "
"calendar."
msgstr "Entweder enthielt die Datei keine Termine oder alle Termine waren bereits im Kalender gespeichert."

#: ajax/import/dropimport.php:31 ajax/import/import.php:67
msgid "events has been saved in the new calendar"
msgstr "Der Termin wurde im neuen Kalender gespeichert."

#: ajax/import/import.php:56
msgid "Import failed"
msgstr "Import fehlgeschlagen"

#: ajax/import/import.php:69
msgid "events has been saved in your calendar"
msgstr "Der Termin wurde im Kalender gespeichert."

#: ajax/settings/guesstimezone.php:25
msgid "New Timezone:"
msgstr "Neue Zeitzone:"

#: ajax/settings/settimezone.php:23
msgid "Timezone changed"
msgstr "Zeitzone geändert"

#: ajax/settings/settimezone.php:25
msgid "Invalid request"
msgstr "Fehlerhafte Anfrage"

<<<<<<< HEAD
#: appinfo/app.php:19 templates/calendar.php:15
#: templates/part.eventform.php:33 templates/part.showevent.php:31
#: templates/settings.php:12
msgid "Calendar"
msgstr "Kalender"

#: js/calendar.js:93
msgid "Deletion failed"
msgstr ""

#: js/calendar.js:828
msgid "ddd"
msgstr ""

#: js/calendar.js:829
msgid "ddd M/d"
msgstr ""

#: js/calendar.js:830
msgid "dddd M/d"
msgstr ""

#: js/calendar.js:833
msgid "MMMM yyyy"
msgstr ""

#: js/calendar.js:835
msgid "MMM d[ yyyy]{ '&#8212;'[ MMM] d yyyy}"
msgstr "ddd d MMMM[ yyyy]{ -[ddd d] MMMM yyyy}"

#: js/calendar.js:837
msgid "dddd, MMM d, yyyy"
msgstr ""
=======
#: appinfo/app.php:37 templates/calendar.php:15
#: templates/part.eventform.php:33 templates/part.showevent.php:33
msgid "Calendar"
msgstr "Kalender"

#: js/calendar.js:832
msgid "ddd"
msgstr "ddd"

#: js/calendar.js:833
msgid "ddd M/d"
msgstr "ddd d.M"

#: js/calendar.js:834
msgid "dddd M/d"
msgstr "dddd d.M"

#: js/calendar.js:837
msgid "MMMM yyyy"
msgstr "MMMM yyyy"

#: js/calendar.js:839
msgid "MMM d[ yyyy]{ '&#8212;'[ MMM] d yyyy}"
msgstr "MMM d[ yyyy]{ '&#8212;'[ MMM] d yyyy}"
>>>>>>> 46d6fd15

#: js/calendar.js:841
msgid "dddd, MMM d, yyyy"
msgstr "dddd, d. MMM yyyy"

#: lib/app.php:121
msgid "Birthday"
msgstr "Geburtstag"

#: lib/app.php:122
msgid "Business"
msgstr "Geschäftlich"

#: lib/app.php:123
msgid "Call"
msgstr "Anruf"

#: lib/app.php:124
msgid "Clients"
msgstr "Kunden"

#: lib/app.php:125
msgid "Deliverer"
msgstr "Lieferant"

#: lib/app.php:126
msgid "Holidays"
msgstr "Urlaub"

#: lib/app.php:127
msgid "Ideas"
msgstr "Ideen"

#: lib/app.php:128
msgid "Journey"
msgstr "Reise"

#: lib/app.php:129
msgid "Jubilee"
msgstr "Jubiläum"

#: lib/app.php:130
msgid "Meeting"
msgstr "Treffen"

#: lib/app.php:131
msgid "Other"
msgstr "Anderes"

#: lib/app.php:132
msgid "Personal"
msgstr "Persönlich"

#: lib/app.php:133
msgid "Projects"
msgstr "Projekte"

#: lib/app.php:134
msgid "Questions"
msgstr "Fragen"

#: lib/app.php:135
msgid "Work"
msgstr "Arbeit"

#: lib/app.php:351 lib/app.php:361
msgid "by"
msgstr "von"

#: lib/app.php:359 lib/app.php:399
msgid "unnamed"
msgstr "unbenannt"

#: lib/import.php:184 templates/calendar.php:12
#: templates/part.choosecalendar.php:22
msgid "New Calendar"
msgstr "Neuer Kalender"

#: lib/object.php:372
msgid "Does not repeat"
msgstr "einmalig"

#: lib/object.php:373
msgid "Daily"
msgstr "täglich"

#: lib/object.php:374
msgid "Weekly"
msgstr "wöchentlich"

#: lib/object.php:375
msgid "Every Weekday"
msgstr "jeden Wochentag"

#: lib/object.php:376
msgid "Bi-Weekly"
msgstr "jede zweite Woche"

#: lib/object.php:377
msgid "Monthly"
msgstr "monatlich"

#: lib/object.php:378
msgid "Yearly"
msgstr "jährlich"

#: lib/object.php:388
msgid "never"
msgstr "niemals"

#: lib/object.php:389
msgid "by occurrences"
msgstr "nach Terminen"

#: lib/object.php:390
msgid "by date"
msgstr "nach Datum"

#: lib/object.php:400
msgid "by monthday"
msgstr "an einem Monatstag"

#: lib/object.php:401
msgid "by weekday"
msgstr "an einem Wochentag"

#: lib/object.php:411 templates/calendar.php:5 templates/settings.php:69
msgid "Monday"
msgstr "Montag"

#: lib/object.php:412 templates/calendar.php:5
msgid "Tuesday"
msgstr "Dienstag"

#: lib/object.php:413 templates/calendar.php:5
msgid "Wednesday"
msgstr "Mittwoch"

#: lib/object.php:414 templates/calendar.php:5
msgid "Thursday"
msgstr "Donnerstag"

#: lib/object.php:415 templates/calendar.php:5
msgid "Friday"
msgstr "Freitag"

#: lib/object.php:416 templates/calendar.php:5
msgid "Saturday"
msgstr "Samstag"

#: lib/object.php:417 templates/calendar.php:5 templates/settings.php:70
msgid "Sunday"
msgstr "Sonntag"

#: lib/object.php:427
msgid "events week of month"
msgstr "Woche des Monats vom Termin"

#: lib/object.php:428
msgid "first"
msgstr "erste"

#: lib/object.php:429
msgid "second"
msgstr "zweite"

#: lib/object.php:430
msgid "third"
msgstr "dritte"

#: lib/object.php:431
msgid "fourth"
msgstr "vierte"

#: lib/object.php:432
msgid "fifth"
msgstr "fünfte"

#: lib/object.php:433
msgid "last"
msgstr "letzte"

#: lib/object.php:467 templates/calendar.php:7
msgid "January"
msgstr "Januar"

#: lib/object.php:468 templates/calendar.php:7
msgid "February"
msgstr "Februar"

#: lib/object.php:469 templates/calendar.php:7
msgid "March"
msgstr "März"

#: lib/object.php:470 templates/calendar.php:7
msgid "April"
msgstr "April"

#: lib/object.php:471 templates/calendar.php:7
msgid "May"
msgstr "Mai"

#: lib/object.php:472 templates/calendar.php:7
msgid "June"
msgstr "Juni"

#: lib/object.php:473 templates/calendar.php:7
msgid "July"
msgstr "Juli"

#: lib/object.php:474 templates/calendar.php:7
msgid "August"
msgstr "August"

#: lib/object.php:475 templates/calendar.php:7
msgid "September"
msgstr "September"

#: lib/object.php:476 templates/calendar.php:7
msgid "October"
msgstr "Oktober"

#: lib/object.php:477 templates/calendar.php:7
msgid "November"
msgstr "November"

#: lib/object.php:478 templates/calendar.php:7
msgid "December"
msgstr "Dezember"

#: lib/object.php:488
msgid "by events date"
msgstr "nach Tag des Termins"

#: lib/object.php:489
msgid "by yearday(s)"
msgstr "nach Tag des Jahres"

#: lib/object.php:490
msgid "by weeknumber(s)"
msgstr "nach Wochennummer"

#: lib/object.php:491
msgid "by day and month"
msgstr "nach Tag und Monat"

#: lib/search.php:35 lib/search.php:37 lib/search.php:40
msgid "Date"
msgstr "Datum"

#: lib/search.php:43
msgid "Cal."
msgstr "Kal."

#: templates/calendar.php:6
msgid "Sun."
msgstr "So"

#: templates/calendar.php:6
msgid "Mon."
msgstr "Mo"

#: templates/calendar.php:6
msgid "Tue."
msgstr "Di"

#: templates/calendar.php:6
msgid "Wed."
msgstr "Mi"

#: templates/calendar.php:6
msgid "Thu."
msgstr "Do"

#: templates/calendar.php:6
msgid "Fri."
msgstr "Fr"

#: templates/calendar.php:6
msgid "Sat."
msgstr "Sa"

#: templates/calendar.php:8
msgid "Jan."
msgstr "Jan."

#: templates/calendar.php:8
msgid "Feb."
msgstr "Feb."

#: templates/calendar.php:8
msgid "Mar."
msgstr "Mär."

#: templates/calendar.php:8
msgid "Apr."
msgstr "Apr."

#: templates/calendar.php:8
msgid "May."
msgstr "Mai"

#: templates/calendar.php:8
msgid "Jun."
msgstr "Jun."

#: templates/calendar.php:8
msgid "Jul."
msgstr "Jul."

#: templates/calendar.php:8
msgid "Aug."
msgstr "Aug."

#: templates/calendar.php:8
msgid "Sep."
msgstr "Sep."

#: templates/calendar.php:8
msgid "Oct."
msgstr "Okt."

#: templates/calendar.php:8
msgid "Nov."
msgstr "Nov."

#: templates/calendar.php:8
msgid "Dec."
msgstr "Dez."

#: templates/calendar.php:11
msgid "All day"
msgstr "Ganztags"

#: templates/calendar.php:13
msgid "Missing fields"
msgstr "fehlende Felder"

#: templates/calendar.php:14 templates/part.eventform.php:19
#: templates/part.showevent.php:11
msgid "Title"
msgstr "Titel"

#: templates/calendar.php:16
msgid "From Date"
msgstr "Startdatum"

#: templates/calendar.php:17
msgid "From Time"
msgstr "Startzeit"

#: templates/calendar.php:18
msgid "To Date"
msgstr "Enddatum"

#: templates/calendar.php:19
msgid "To Time"
msgstr "Endzeit"

#: templates/calendar.php:20
msgid "The event ends before it starts"
msgstr "Der Termin hört auf, bevor er angefangen hat."

#: templates/calendar.php:21
msgid "There was a database fail"
msgstr "Datenbankfehler"

#: templates/calendar.php:39
msgid "Week"
msgstr "Woche"

#: templates/calendar.php:40
msgid "Month"
msgstr "Monat"

#: templates/calendar.php:41
msgid "List"
msgstr "Liste"

#: templates/calendar.php:45
msgid "Today"
msgstr "Heute"

#: templates/calendar.php:46 templates/calendar.php:47
msgid "Settings"
msgstr "Einstellungen"

#: templates/part.choosecalendar.php:2
msgid "Your calendars"
msgstr "Deine Kalender"

#: templates/part.choosecalendar.php:27
#: templates/part.choosecalendar.rowfields.php:11
msgid "CalDav Link"
msgstr "CalDAV-Link"

#: templates/part.choosecalendar.php:31
msgid "Shared calendars"
msgstr "Geteilte Kalender"

#: templates/part.choosecalendar.php:48
msgid "No shared calendars"
msgstr "Keine geteilten Kalender"

#: templates/part.choosecalendar.rowfields.php:8
msgid "Share Calendar"
msgstr "Kalender teilen"

#: templates/part.choosecalendar.rowfields.php:14
msgid "Download"
msgstr "Herunterladen"

#: templates/part.choosecalendar.rowfields.php:17
msgid "Edit"
msgstr "Bearbeiten"

#: templates/part.choosecalendar.rowfields.php:20
#: templates/part.editevent.php:9
msgid "Delete"
msgstr "Löschen"

#: templates/part.choosecalendar.rowfields.shared.php:4
msgid "shared with you by"
msgstr "Geteilt mit dir von"

#: templates/part.editcalendar.php:9
msgid "New calendar"
msgstr "Neuer Kalender"

#: templates/part.editcalendar.php:9
msgid "Edit calendar"
msgstr "Kalender bearbeiten"

#: templates/part.editcalendar.php:12
msgid "Displayname"
msgstr "Anzeigename"

#: templates/part.editcalendar.php:23
msgid "Active"
msgstr "Aktiv"

#: templates/part.editcalendar.php:29
msgid "Calendar color"
msgstr "Kalenderfarbe"

#: templates/part.editcalendar.php:42
msgid "Save"
msgstr "Speichern"

#: templates/part.editcalendar.php:42 templates/part.editevent.php:8
#: templates/part.newevent.php:6
msgid "Submit"
msgstr "Bestätigen"

#: templates/part.editcalendar.php:43
msgid "Cancel"
msgstr "Abbrechen"

#: templates/part.editevent.php:1
msgid "Edit an event"
msgstr "Ereignis bearbeiten"

#: templates/part.editevent.php:10
msgid "Export"
msgstr "Exportieren"

#: templates/part.eventform.php:8 templates/part.showevent.php:3
msgid "Eventinfo"
msgstr "Termininfo"

#: templates/part.eventform.php:9 templates/part.showevent.php:4
msgid "Repeating"
msgstr "Wiederholen"

#: templates/part.eventform.php:10 templates/part.showevent.php:5
msgid "Alarm"
msgstr "Alarm"

#: templates/part.eventform.php:11 templates/part.showevent.php:6
msgid "Attendees"
msgstr "Teilnehmer"

#: templates/part.eventform.php:13
msgid "Share"
msgstr "Teilen"

#: templates/part.eventform.php:21
msgid "Title of the Event"
msgstr "Name"

#: templates/part.eventform.php:27 templates/part.showevent.php:19
msgid "Category"
msgstr "Kategorie"

#: templates/part.eventform.php:29
msgid "Separate categories with commas"
msgstr "Kategorien mit Kommas trennen"

#: templates/part.eventform.php:30
msgid "Edit categories"
msgstr "Kategorien ändern"

#: templates/part.eventform.php:56 templates/part.showevent.php:52
msgid "All Day Event"
msgstr "Ganztägiges Ereignis"

#: templates/part.eventform.php:60 templates/part.showevent.php:56
msgid "From"
msgstr "von"

#: templates/part.eventform.php:68 templates/part.showevent.php:64
msgid "To"
msgstr "bis"

#: templates/part.eventform.php:76 templates/part.showevent.php:72
msgid "Advanced options"
msgstr "Erweiterte Optionen"

#: templates/part.eventform.php:81 templates/part.showevent.php:77
msgid "Location"
msgstr "Ort"

#: templates/part.eventform.php:83
msgid "Location of the Event"
msgstr "Ort"

#: templates/part.eventform.php:89 templates/part.showevent.php:85
msgid "Description"
msgstr "Beschreibung"

#: templates/part.eventform.php:91
msgid "Description of the Event"
msgstr "Beschreibung"

#: templates/part.eventform.php:100 templates/part.showevent.php:95
msgid "Repeat"
msgstr "wiederholen"

#: templates/part.eventform.php:107 templates/part.showevent.php:102
msgid "Advanced"
msgstr "Erweitert"

#: templates/part.eventform.php:151 templates/part.showevent.php:146
msgid "Select weekdays"
msgstr "Wochentage auswählen"

#: templates/part.eventform.php:164 templates/part.eventform.php:177
#: templates/part.showevent.php:159 templates/part.showevent.php:172
msgid "Select days"
msgstr "Tage auswählen"

#: templates/part.eventform.php:169 templates/part.showevent.php:164
msgid "and the events day of year."
msgstr "und den Tag des Jahres vom Termin"

#: templates/part.eventform.php:182 templates/part.showevent.php:177
msgid "and the events day of month."
msgstr "und den Tag des Monats vom Termin"

#: templates/part.eventform.php:190 templates/part.showevent.php:185
msgid "Select months"
msgstr "Monate auswählen"

#: templates/part.eventform.php:203 templates/part.showevent.php:198
msgid "Select weeks"
msgstr "Wochen auswählen"

#: templates/part.eventform.php:208 templates/part.showevent.php:203
msgid "and the events week of year."
msgstr "und den Tag des Jahres vom Termin"

#: templates/part.eventform.php:214 templates/part.showevent.php:209
msgid "Interval"
msgstr "Intervall"

#: templates/part.eventform.php:220 templates/part.showevent.php:215
msgid "End"
msgstr "Ende"

#: templates/part.eventform.php:233 templates/part.showevent.php:228
msgid "occurrences"
msgstr "Termine"
<<<<<<< HEAD

#: templates/part.import.php:1
msgid "Import a calendar file"
msgstr "Kalenderdatei Importieren"
=======
>>>>>>> 46d6fd15

#: templates/part.import.php:14
msgid "create a new calendar"
msgstr "Neuen Kalender anlegen"

#: templates/part.import.php:17
msgid "Import a calendar file"
msgstr "Kalenderdatei importieren"

#: templates/part.import.php:24
msgid "Please choose a calendar"
msgstr "Wählen Sie bitte einen Kalender."

#: templates/part.import.php:36
msgid "Name of new calendar"
msgstr "Kalendername"

#: templates/part.import.php:44
msgid "Take an available name!"
msgstr "Wählen Sie einen verfügbaren Namen."

#: templates/part.import.php:45
msgid ""
"A Calendar with this name already exists. If you continue anyhow, these "
"calendars will be merged."
msgstr "Ein Kalender mit diesem Namen existiert bereits. Sollten Sie fortfahren, werden die beiden Kalender zusammengeführt."

#: templates/part.import.php:47
msgid "Import"
msgstr "Importieren"

#: templates/part.import.php:56
msgid "Close Dialog"
msgstr "Dialog schließen"

#: templates/part.newevent.php:1
msgid "Create a new event"
msgstr "Neues Ereignis"

#: templates/part.showevent.php:1
msgid "View an event"
msgstr "Termin öffnen"

#: templates/part.showevent.php:23
msgid "No categories selected"
msgstr "Keine Kategorie ausgewählt"

#: templates/part.showevent.php:37
msgid "of"
msgstr "von"

#: templates/part.showevent.php:59 templates/part.showevent.php:67
msgid "at"
msgstr "um"
<<<<<<< HEAD
=======

#: templates/settings.php:10
msgid "General"
msgstr "Allgemein"
>>>>>>> 46d6fd15

#: templates/settings.php:15
msgid "Timezone"
msgstr "Zeitzone"

#: templates/settings.php:47
msgid "Update timezone automatically"
msgstr "Zeitzone automatisch aktualisieren"

#: templates/settings.php:52
msgid "Time format"
msgstr "Zeitformat"

#: templates/settings.php:57
msgid "24h"
msgstr "24 Stunden"

#: templates/settings.php:58
msgid "12h"
msgstr "12 Stunden"

#: templates/settings.php:64
msgid "Start week on"
msgstr "Erster Wochentag"

#: templates/settings.php:76
msgid "Cache"
msgstr "Zwischenspeicher"

#: templates/settings.php:80
msgid "Clear cache for repeating events"
msgstr "Lösche den Zwischenspeicher für wiederholende Veranstaltungen"

#: templates/settings.php:85
msgid "URLs"
msgstr "URLs"

#: templates/settings.php:87
msgid "Calendar CalDAV syncing addresses"
msgstr "CalDAV-Kalender gleicht Adressen ab"

#: templates/settings.php:87
msgid "more info"
msgstr "weitere Informationen"

#: templates/settings.php:89
msgid "Primary address (Kontact et al)"
msgstr "Primäre Adresse (Kontakt u.a.)"

#: templates/settings.php:91
msgid "iOS/OS X"
msgstr "iOS/OS X"

#: templates/settings.php:93
msgid "Read only iCalendar link(s)"
msgstr "Nur lesende(r) iCalender-Link(s)"

#: templates/share.dropdown.php:20
msgid "Users"
msgstr "Benutzer"

#: templates/share.dropdown.php:21
msgid "select users"
<<<<<<< HEAD
msgstr "Nutzer auswählen"
=======
msgstr "Benutzer auswählen"
>>>>>>> 46d6fd15

#: templates/share.dropdown.php:36 templates/share.dropdown.php:62
msgid "Editable"
msgstr "editierbar"

#: templates/share.dropdown.php:48
msgid "Groups"
msgstr "Gruppen"

#: templates/share.dropdown.php:49
msgid "select groups"
msgstr "Gruppen auswählen"

#: templates/share.dropdown.php:75
msgid "make public"
msgstr "Veröffentlichen"<|MERGE_RESOLUTION|>--- conflicted
+++ resolved
@@ -9,30 +9,19 @@
 # Jan-Christoph Borchardt <JanCBorchardt@fsfe.org>, 2011.
 # Jan-Christoph Borchardt <jan@unhosted.org>, 2011.
 # Marcel Kühlhorn <susefan93@gmx.de>, 2012.
-<<<<<<< HEAD
-#   <peddn@web.de>, 2012.
-=======
 #   <niko@nik-o-mat.de>, 2012.
 #   <peddn@web.de>, 2012.
 # Phi Lieb <>, 2012.
 #   <thomas.mueller@tmit.eu>, 2012.
 #   <transifex.3.mensaje@spamgourmet.com>, 2012.
->>>>>>> 46d6fd15
 msgid ""
 msgstr ""
 "Project-Id-Version: ownCloud\n"
 "Report-Msgid-Bugs-To: http://bugs.owncloud.org/\n"
-<<<<<<< HEAD
-"POT-Creation-Date: 2012-06-06 00:12+0200\n"
-"PO-Revision-Date: 2012-06-05 22:14+0000\n"
-"Last-Translator: icewind <icewind1991@gmail.com>\n"
-"Language-Team: German (http://www.transifex.net/projects/p/owncloud/language/de/)\n"
-=======
 "POT-Creation-Date: 2012-08-24 02:02+0200\n"
 "PO-Revision-Date: 2012-08-23 09:20+0000\n"
 "Last-Translator: traductor <transifex.3.mensaje@spamgourmet.com>\n"
 "Language-Team: German (http://www.transifex.com/projects/p/owncloud/language/de/)\n"
->>>>>>> 46d6fd15
 "MIME-Version: 1.0\n"
 "Content-Type: text/plain; charset=UTF-8\n"
 "Content-Transfer-Encoding: 8bit\n"
@@ -89,41 +78,6 @@
 msgid "Invalid request"
 msgstr "Fehlerhafte Anfrage"
 
-<<<<<<< HEAD
-#: appinfo/app.php:19 templates/calendar.php:15
-#: templates/part.eventform.php:33 templates/part.showevent.php:31
-#: templates/settings.php:12
-msgid "Calendar"
-msgstr "Kalender"
-
-#: js/calendar.js:93
-msgid "Deletion failed"
-msgstr ""
-
-#: js/calendar.js:828
-msgid "ddd"
-msgstr ""
-
-#: js/calendar.js:829
-msgid "ddd M/d"
-msgstr ""
-
-#: js/calendar.js:830
-msgid "dddd M/d"
-msgstr ""
-
-#: js/calendar.js:833
-msgid "MMMM yyyy"
-msgstr ""
-
-#: js/calendar.js:835
-msgid "MMM d[ yyyy]{ '&#8212;'[ MMM] d yyyy}"
-msgstr "ddd d MMMM[ yyyy]{ -[ddd d] MMMM yyyy}"
-
-#: js/calendar.js:837
-msgid "dddd, MMM d, yyyy"
-msgstr ""
-=======
 #: appinfo/app.php:37 templates/calendar.php:15
 #: templates/part.eventform.php:33 templates/part.showevent.php:33
 msgid "Calendar"
@@ -148,7 +102,6 @@
 #: js/calendar.js:839
 msgid "MMM d[ yyyy]{ '&#8212;'[ MMM] d yyyy}"
 msgstr "MMM d[ yyyy]{ '&#8212;'[ MMM] d yyyy}"
->>>>>>> 46d6fd15
 
 #: js/calendar.js:841
 msgid "dddd, MMM d, yyyy"
@@ -731,13 +684,6 @@
 #: templates/part.eventform.php:233 templates/part.showevent.php:228
 msgid "occurrences"
 msgstr "Termine"
-<<<<<<< HEAD
-
-#: templates/part.import.php:1
-msgid "Import a calendar file"
-msgstr "Kalenderdatei Importieren"
-=======
->>>>>>> 46d6fd15
 
 #: templates/part.import.php:14
 msgid "create a new calendar"
@@ -792,13 +738,10 @@
 #: templates/part.showevent.php:59 templates/part.showevent.php:67
 msgid "at"
 msgstr "um"
-<<<<<<< HEAD
-=======
 
 #: templates/settings.php:10
 msgid "General"
 msgstr "Allgemein"
->>>>>>> 46d6fd15
 
 #: templates/settings.php:15
 msgid "Timezone"
@@ -862,11 +805,7 @@
 
 #: templates/share.dropdown.php:21
 msgid "select users"
-<<<<<<< HEAD
-msgstr "Nutzer auswählen"
-=======
 msgstr "Benutzer auswählen"
->>>>>>> 46d6fd15
 
 #: templates/share.dropdown.php:36 templates/share.dropdown.php:62
 msgid "Editable"
