--- conflicted
+++ resolved
@@ -4,23 +4,14 @@
 # 
 # Translators:
 #   <skoptev@ukr.net>, 2012.
-<<<<<<< HEAD
-=======
 #   <volodya327@gmail.com>, 2012.
->>>>>>> 166da88b
 msgid ""
 msgstr ""
 "Project-Id-Version: ownCloud\n"
 "Report-Msgid-Bugs-To: http://bugs.owncloud.org/\n"
-<<<<<<< HEAD
-"POT-Creation-Date: 2012-11-20 00:01+0100\n"
-"PO-Revision-Date: 2012-11-19 14:48+0000\n"
-"Last-Translator: skoptev <skoptev@ukr.net>\n"
-=======
 "POT-Creation-Date: 2012-12-23 00:09+0100\n"
 "PO-Revision-Date: 2012-12-22 01:58+0000\n"
 "Last-Translator: volodya327 <volodya327@gmail.com>\n"
->>>>>>> 166da88b
 "Language-Team: Ukrainian (http://www.transifex.com/projects/p/owncloud/language/uk/)\n"
 "MIME-Version: 1.0\n"
 "Content-Type: text/plain; charset=UTF-8\n"
@@ -29,10 +20,6 @@
 "Plural-Forms: nplurals=3; plural=(n%10==1 && n%100!=11 ? 0 : n%10>=2 && n%10<=4 && (n%100<10 || n%100>=20) ? 1 : 2);\n"
 
 #: templates/settings.php:4
-<<<<<<< HEAD
-msgid "WebDAV URL: http://"
-msgstr "WebDAV URL: http://"
-=======
 msgid "URL: http://"
 msgstr "URL: http://"
 
@@ -41,5 +28,4 @@
 "ownCloud will send the user credentials to this URL is interpret http 401 "
 "and http 403 as credentials wrong and all other codes as credentials "
 "correct."
-msgstr "ownCloud відправить облікові дані на цей URL та буде інтерпретувати http 401 і http 403, як невірні облікові дані, а всі інші коди, як вірні."
->>>>>>> 166da88b
+msgstr "ownCloud відправить облікові дані на цей URL та буде інтерпретувати http 401 і http 403, як невірні облікові дані, а всі інші коди, як вірні."